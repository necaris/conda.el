;;; conda.el --- Work with your conda environments

;; Copyright (C) 2016-2020 Rami Chowdhury
;; Author: Rami Chowdhury <rami.chowdhury@gmail.com>
;; URL: http://github.com/necaris/conda.el
;; Version: 0.4
;; Package-Version: 0.4
;; Keywords: python, environment, conda
;; Package-Requires: ((emacs "24.4") (pythonic "0.1.0") (dash "2.13.0") (s "1.11.0") (f "0.18.2"))

;; Derived from James Porter's virtualenvwrapper.el (https://github.com/porterjamesj/virtualenvwrapper.el)

;;; Commentary:

;; A conda environment manager, assuming the use of Anaconda and the `conda`
;; tool.  See https://github.com/necaris/conda.el for more details.

;;; Code:
(require 'dash)
(require 's)
(require 'pythonic)
(require 'f)
(require 'eshell)

;; TODO:
;; - conda install / uninstall from emacs?
;; - want to set multiple possible home dirs for envs
;; - make this work in addition to `pew` or `virtualenvwrapper` or similar

(defgroup conda nil
  "Conda (environment) manager for Emacs."
  :group 'python)

(defcustom conda-anaconda-home
  (expand-file-name (or (getenv "ANACONDA_HOME") "~/.anaconda3/"))
  "Location of your Anaconda installation.

The default location is ~/.anaconda3/, or read from the ANACONDA_HOME
environment variable."
  :type 'directory
  :group 'conda)

(defcustom conda-system-gud-pdb-command-name
  (if (boundp 'gud-pdb-command-name)
      gud-pdb-command-name
    (setq gud-pdb-command-name "python -m pdb"))
  "Whatever `gud-pdb-command-name' is (usually \\[pdb])."
  :type 'string
  :group 'conda)

(defcustom conda-env-home-directory conda-anaconda-home
  "Location of the directory containing the environments directory."
  :type 'directory
  :group 'conda)

(defcustom conda-env-subdirectory "envs"
  "Location of the environments subdirectory relative to `conda-env-home-directory`."
  :type 'string
  :group 'conda)

(defcustom conda-message-on-environment-switch t
  "Whether to message when switching environments. Default true."
  :type 'boolean
  :group 'conda)

;; hooks -- TODO once we actually have environment creation / deletion

(defcustom conda-preactivate-hook nil
  "Hook run before a conda environment is activated."
  :type 'hook
  :group 'conda)

(defcustom conda-postactivate-hook nil
  "Hook run after a conda environment is activated."
  :type 'hook
  :group 'conda)

(defcustom conda-predeactivate-hook nil
  "Hook run before a conda environment is deactivated."
  :type 'hook
  :group 'conda)

(defcustom conda-postdeactivate-hook nil
  "Hook run after a conda environment is deactivated."
  :type 'hook
  :group 'conda)

;; internal variables that you probably shouldn't mess with

(defvar conda-env-history nil "The history of conda envs we have worked on.")

(defvar conda-env-current-name nil "Name of current conda env.")

(defvar conda-env-current-path nil "Path of current conda env.")

(defvar conda-env-executables-dir  ;; copied from virtualenv.el
  (if (eq system-type 'windows-nt) "Scripts" "bin")
  "Name of the directory containing executables.  It is system dependent.")

(defvar conda-env-name-for-buffer nil  ;; placeholder for buffer-local variable
  "Current conda environment for the project.  Should always be buffer-local.")
;; ensure it's considered safe
(put 'conda-env-name-for-buffer 'safe-local-variable 'stringp)

;; internal utility functions

(defun conda--set-env-gud-pdb-command-name ()
  "When in a conda environment, call pdb as \\[python -m pdb]."
  (setq gud-pdb-command-name "python -m pdb"))

(defun conda--set-system-gud-pdb-command-name ()
  "Set the system \\[pdb] command."
  (setq gud-pdb-command-name conda-system-gud-pdb-command-name))

(defun conda--env-dir-is-valid (candidate)
  "Confirm that CANDIDATE is a valid conda environment."
  (and (not (s-blank? candidate))
       (f-directory?
        (concat (file-name-as-directory candidate) conda-env-executables-dir))))

(defun conda--filter-blanks (items)
  "Remove empty string items from ITEMS."
  (-filter
   (lambda (p) (not (s-blank? p)))
   items))

(defun conda--purge-history (candidates)
  "Remove history candidates that are not in CANDIDATES."
  (setq conda-env-history
        (-filter (lambda (s) (-contains? candidates s))
                 conda-env-history)) )

(defun conda--read-env-name ()
  "Read environment name, prompting appropriately whether an env is active now."
  ;; TODO FEATURE: does this need to be inferred from the directory?
  (conda-env-read-name
   (format "Choose a conda environment%s: "
           (if conda-env-current-name
               (format " (currently %s)" conda-env-current-name)
             ""))))

(defun conda--check-executable ()
  "Verify there is a conda executable available, throwing an error if not."
  (unless (executable-find "conda")
    (error "There doesn't appear to be a conda executable on your exec path.  A
    common cause of problems like this is GUI Emacs not having environment
    variables set up like the shell.  Check out
    https://github.com/purcell/exec-path-from-shell for a robust solution to
    this problem")))

(defun conda--contains-env-yml? (candidate)
  (f-exists? (f-expand "environment.yml" candidate)))

(defun conda--find-env-yml (dir)
  "Find an environment.yml in DIR or its parent directories."
  ;; TODO: implement an optimized finder with e.g. projectile? Or a series of
  ;; finder functions, that stop at the project root when traversing
  (let ((containing-path (f-traverse-upwards 'conda--contains-env-yml? dir)))
    (if containing-path
        (f-expand "environment.yml" containing-path)
      nil)))

(defun conda--get-name-from-env-yml (filename)
  "Pull the `name` property out of the YAML file at FILENAME."
  ;; TODO: find a better way than slurping it in and using a regex...
  (when filename
    (let ((env-yml-contents (f-read-text filename)))
      (if (string-match "name:[ ]*\\([A-z0-9-_.]+\\)[ ]*$" env-yml-contents)
          (match-string 1 env-yml-contents)
        nil))))

(defun conda--infer-env-from-buffer ()
  "Search up the project tree for an `environment.yml` defining a conda env."
  (let ((filename (buffer-file-name)))
    (when filename
      (conda--get-name-from-env-yml (conda--find-env-yml (f-dirname filename))))))

(defun conda--set-python-shell-virtualenv-var (location)
  "Set appropriate Python shell variable to LOCATION."
  ;; Emacs 25.1+ defines python-shell-virtualenv-root
  (if (boundp 'python-shell-virtualenv-root)
      (setq python-shell-virtualenv-root location)
    (setq python-shell-virtualenv-path location)))

(defun conda--get-path-prefix (env-dir)
  "Get a platform-specific path string to utilize the conda env in ENV-DIR.
It's platform specific in that it uses the platform's native path separator."
  (s-trim
   (with-output-to-string
     (let ((conda-anaconda-home-tmp conda-anaconda-home))
       (with-current-buffer standard-output
         (let* ((conda-executable-path
                 (concat (file-name-as-directory conda-anaconda-home-tmp)
                         (file-name-as-directory conda-env-executables-dir)
                         "conda"))
                (command-format-string "\"%s\" ..activate \"%s\" \"%s\"")
                (executor (if (eq system-type 'windows-nt) "cmd.exe" "bash"))
                (command (format command-format-string
                                 conda-executable-path
                                 executor
                                 env-dir))
                (return-code (process-file shell-file-name nil '(t nil) nil shell-command-switch command)))
           (unless (= 0 return-code)
             (error (format "Error: executing command \"%s\" produced error code %d" command return-code)))))))))

;; "public" functions

(defun conda-env-clear-history ()
  "Clear the history of conda environments that have been activated."
  (setq conda-env-history nil))

(defun conda-env-default-location ()
  "Default location of the conda environments -- under the Anaconda installation."
  (f-full (concat (file-name-as-directory conda-env-home-directory) conda-env-subdirectory)))

(defun conda-env-name-to-dir (name)
  "Translate NAME to the directory where the environment is located."
  (if (and (string= name "base")
           (conda--env-dir-is-valid conda-anaconda-home))
      (file-name-as-directory (expand-file-name conda-anaconda-home))
    (let* ((default-location (file-name-as-directory (conda-env-default-location)))
           (initial-possibilities (list name (concat default-location name)))
           (possibilities (if (boundp 'venv-location)
                              (if (stringp 'venv-location)
                                  (cons venv-location initial-possibilities)
                                (nconc venv-location initial-possibilities))
                            initial-possibilities))
           (matches (-filter 'conda--env-dir-is-valid possibilities)))
      (if (> (length matches) 0)
          (file-name-as-directory (expand-file-name (car matches)))
        (error "No such conda environment: %s" name)))))

(defun conda-env-dir-to-name (dir)
  "Extract the name of a conda environment from DIR."
  ;; TODO FEATURE: only do this extraction if it's under the default envs dir
  (cond ((file-equal-p dir conda-anaconda-home) "base")
        ((f-ancestor-of? (conda-env-default-location) dir)
         (let* ((pieces (f-split dir))
                (non-blank (conda--filter-blanks pieces)))
           (car (last non-blank))))
        (t dir)))

(defun conda-env-candidates ()
  "Fetch all the candidate environments."
  ;; TODO FEATURE: include the current one if it's valid
  (let ((candidates (conda-env-candidates-from-dir (conda-env-default-location))))
    ;; Add 'base' env to candidates list, which corresponds to
    ;; `conda-anaconda-home' path.
    (when (conda--env-dir-is-valid conda-anaconda-home)
      (push "base" candidates))
    (when (not (eq (length (-distinct candidates))
                   (length candidates)))
      (error "Some envs have the same name!"))
    candidates))

(defun conda-env-candidates-from-dir (dir)
  "Return a list of candidate environment names from DIR."
  (let ((proper-dir (file-name-as-directory (expand-file-name dir))))
    (if (not (file-accessible-directory-p proper-dir))
        (list) ;; an empty list of candidates
      (-filter (lambda (s)
                 (let ((subdir (concat proper-dir s)))
                   (car (file-attributes
                         (concat (file-name-as-directory subdir)
                                 conda-env-executables-dir)))))
               (directory-files proper-dir nil "^[^.]")))))

(defun conda-env-stripped-path (path-or-path-elements)
  "Strip PATH-OR-PATH-ELEMENTS of anything inserted by the current environment, returning a list of new path elements."
  (let ((current-env-entry (concat (file-name-as-directory
				    (expand-file-name conda-env-current-path))
				   conda-env-executables-dir))
        (path-elements (if (listp path-or-path-elements)
                           path-or-path-elements
                         (s-split path-separator path-or-path-elements))))
    (-filter (lambda (e)
               (not (s-equals? current-env-entry (directory-file-name e))))
             path-elements)))

(defun conda-env-read-name (prompt)
  "Do a completing read to get a candidate name, prompting with PROMPT."
  (let ((candidates (conda-env-candidates)))
    ;; purge history of no longer existant candidates first
    (conda--purge-history candidates)
    (completing-read prompt
                     candidates nil t nil
                     'conda-env-history
                     (or (car conda-env-history)
                         (car candidates)))))

;; potentially interactive user-exposed functions

;;;###autoload
(defun conda-env-deactivate ()
  "Deactivate the current conda env."
  (interactive)
  (when (bound-and-true-p conda-env-current-path)
    (run-hooks 'conda-predeactivate-hook)
    (conda--set-python-shell-virtualenv-var nil)
    (setq exec-path (conda-env-stripped-path exec-path))
    (setenv "PATH" (s-join path-separator
                           (conda-env-stripped-path
                            (s-split path-separator (getenv "PATH")))))
    (setenv "VIRTUAL_ENV" nil)
    (setenv "CONDA_PREFIX" nil)
    (setq conda-env-current-path nil)
    (setq conda-env-current-name nil)
    (setq eshell-path-env (getenv "PATH"))
    (conda--set-system-gud-pdb-command-name)
    (run-hooks 'conda-postdeactivate-hook)
    (when (called-interactively-p 'interactive)
      (message "conda env deactivated"))))

;;;###autoload
(defun conda-env-activate (&optional name)
  "Switch to environment NAME, prompting if called interactively."
  (interactive)
  (let* ((env-name (or name (conda--read-env-name)))
         (env-dir (conda-env-name-to-dir env-name)))
    (conda-env-activate-path env-dir)))

;;;###autoload
(defun conda-env-activate-path (&optional path)
  "Switch to environment PATH, prompting if called interactively."
  (interactive)
  (let ((env-path (or path (read-directory-name "Conda environment directory: "))))
    (if (not (conda--env-dir-is-valid env-path))
        (error "Invalid conda environment path specified: %s" env-path)
      ;; first, deactivate any existing env
      (conda-env-deactivate)
      ;; set the state of the environment, including setting (or re-setting)
      ;; a buffer-local variable that allows us to skip discovery when we
      ;; switch back into the buffer.
      (setq conda-env-current-path env-path)
      (setq conda-env-current-name (conda-env-dir-to-name env-path))
      (set (make-local-variable 'conda-project-env-path) env-path)
      ;; run hooks
      (run-hooks 'conda-preactivate-hook)
      ;; push it onto the history
      (add-to-list 'conda-env-history conda-env-current-name)
      (let* ((env-dir (expand-file-name env-path))
             (env-exec-dir (concat (file-name-as-directory env-dir)
                                   conda-env-executables-dir)))
        ;; Use pythonic to activate the environment so that anaconda-mode and
        ;; others know how to work on this
        (pythonic-activate env-dir)
        ;; setup the python shell
        (conda--set-python-shell-virtualenv-var env-dir)
        (let ((path-prefix (conda--get-path-prefix env-dir)))
          ;; setup emacs exec-path
          (dolist (env-exec-dir (parse-colon-path path-prefix))
            (add-to-list 'exec-path env-exec-dir))
          ;; setup the environment for subprocesses, eshell, etc
          (setenv "PATH" (concat path-prefix path-separator (getenv "PATH"))))
        (setq eshell-path-env (getenv "PATH"))
        (setenv "VIRTUAL_ENV" env-dir)
        (setenv "CONDA_PREFIX" env-dir)
        (conda--set-env-gud-pdb-command-name)
        (run-hooks 'conda-postactivate-hook)))
    (if (or conda-message-on-environment-switch (called-interactively-p 'interactive))
        (message "Switched to conda environment: %s" env-path)
      )))

;; for hilarious reasons to do with bytecompiling, this has to be here
;; instead of below
(defmacro conda-with-env (name &rest forms)
  "With conda env NAME active, evaluate FORMS."
  `(progn
     (let ((prev-env-path conda-env-current-path))
       (conda-env-activate ,name) ;; switch it up
       (unwind-protect
           (progn
             ,@forms) ;; evaluate forms
         (if prev-env ;; switch back
             (conda-env-activate-path prev-env-path)
           (conda-env-deactivate))))))


;;;###autoload
(defun conda-env-list ()
  "List all available conda environments in a temp buffer."
  (interactive)
  (with-output-to-temp-buffer
      "*Conda envs*"
    (princ (s-join "\n" (conda-env-candidates)))))


;;;###autoload
(defun conda-with-env-shell-command (name command) ;; FIXME
  "With environment NAME active, execute the shell string COMMAND."
  (conda-with-env name (shell-command command)))


;; Code for setting up interactive shell and eshell

;; interactive shell

;;;###autoload
(defun conda-env-shell-init (process)
  "Activate the current env in a newly opened shell PROCESS."
  ;; TODO: maintain compatibility with an older Conda version. Do we
  ;; check the Conda version and cache it?
  ;; TODO: make sure the shell has been set up for `conda activate`!
  ;; Do we need to `eval' the conda activation script every time?
  (let* ((activate-command (if (eq system-type 'windows-nt
                                   '("activate")
                                   '("conda" "activate")))
                           (full-command (append activate-command `(,conda-env-current-name "\n")))
                           (command-string (combine-and-quote-strings full-command)))
         (comint-send-string process command-string)))


  (defun conda--shell-strip-env (orig-fun &rest args)
    "Use the environment without env to start a new shell, passing ORIG-FUN ARGS."
    (let* ((buffer (car args))
           (buffer-name (or buffer "*shell*"))
           (buffer-exists-already (get-buffer buffer-name)))
      (if (or buffer-exists-already (not conda-env-current-path))
          (apply orig-fun args)
        (progn (setenv "PATH"
                       (s-join
                        path-separator
                        (conda-env-stripped-path (s-split path-separator (getenv "PATH")))))
               (setenv "VIRTUAL_ENV" nil)
               (apply orig-fun args)
               (conda-env-shell-init buffer-name)
               (setenv "PATH"
                       (concat
                        (file-name-as-directory conda-env-current-path)
                        conda-env-executables-dir
                        path-separator
                        (getenv "PATH")))
               (setenv "VIRTUAL_ENV" conda-env-current-path)))))

;;;###autoload
  (defun conda-env-initialize-interactive-shells ()
    "Configure interactive shells for use with conda.el."
    (advice-add 'shell :around #'conda--shell-strip-env))

  ;; eshell

  (eval-and-compile
    (defun conda--gen-fun (command)
      `(defun ,(intern (format "pcomplete/eshell-mode/%s" command)) ()
         (pcomplete-here* (conda-env-candidates)))))

  (defmacro conda--make-pcompletions (commands)
    "Make eshell pcompletions for COMMANDS."
    `(progn ,@(-map #'conda--gen-fun commands)))

;;;###autoload
  (defun conda-env-initialize-eshell ()
    "Configure eshell for use with conda.el."
    ;; make emacs and eshell share an environment
    (setq eshell-modify-global-environment t)
    ;; set eshell path
    (setq eshell-path-env (getenv "PATH"))
    ;; alias functions
    (defun eshell/activate (arg) (conda-env-activate arg))
    (defun eshell/deactivate () (conda-env-deactivate))
    ;; (defun eshell/rmvirtualenv (&rest args) (apply #'conda-env-rmvirtualenv args))
    ;; (defun eshell/mkvirtualenv (&rest args) (apply #'conda-env-mkvirtualenv args))
    (defun eshell/lsvirtualenv () (conda-env-list))
    ;; make completions work
    (conda--make-pcompletions ("activate"))
    (message "Eshell Conda environment support initialized."))

;;;###autoload
  (defun conda-env-activate-for-buffer ()
    "Activate the conda environment implied by the current buffer.

This can be set by a buffer-local or project-local variable (e.g. a
`.dir-locals.el` that defines `conda-project-env-path`), or inferred from an
`environment.yml` or similar at the project level."
    (interactive)
    (let ((env-name-path (if (bound-and-true-p conda-project-env-path)
                             conda-project-env-path
                           (conda-env-name-to-dir (conda--infer-env-from-buffer)))))
      (if (not env-name-path)
          (if conda-message-on-environment-switch
              (message "No conda environment for <%s>" (buffer-file-name)))
        (conda-env-activate env-name-path))))

  (defun conda--switch-buffer-auto-activate (&rest args)
    "Add conda env activation if a buffer has a file, handling ARGS."
    (let ((filename (buffer-file-name)))
      (when filename
                                        ; (message "switch-buffer auto-activating on <%s>" filename)
        (with-demoted-errors "Error: %S"
          (conda-env-activate-for-buffer)))))

;;;###autoload
  (define-minor-mode conda-env-autoactivate-mode
    "Toggle conda-env-autoactivate mode.

This mode automatically tries to activate a conda environment for the current
buffer."
<<<<<<< HEAD
  ;; The initial value.
  nil
  ;; The indicator for the mode line.
  nil
  ;; The minor mode bindings.
  nil
  ;; Kwargs
  :group 'conda
  :global t
  ;; Forms
  (if conda-env-autoactivate-mode ;; already on, now switching off
      (advice-add 'pop-to-buffer :after #'conda--switch-buffer-auto-activate)
    (advice-remove 'pop-to-buffer #'conda--switch-buffer-auto-activate)))

(provide 'conda)
=======
    ;; The initial value.
    nil
    ;; The indicator for the mode line.
    nil
    ;; The minor mode bindings.
    nil
    ;; Kwargs
    :group 'conda
    :global t
    ;; Forms
    (if conda-env-autoactivate-mode ;; already on, now switching off
        (advice-add 'switch-to-buffer :after #'conda--switch-buffer-auto-activate)
      (advice-remove 'switch-to-buffer #'conda--switch-buffer-auto-activate)))

  (provide 'conda))
>>>>>>> 17136aec

;;; conda.el ends here<|MERGE_RESOLUTION|>--- conflicted
+++ resolved
@@ -495,7 +495,6 @@
 
 This mode automatically tries to activate a conda environment for the current
 buffer."
-<<<<<<< HEAD
   ;; The initial value.
   nil
   ;; The indicator for the mode line.
@@ -511,22 +510,6 @@
     (advice-remove 'pop-to-buffer #'conda--switch-buffer-auto-activate)))
 
 (provide 'conda)
-=======
-    ;; The initial value.
-    nil
-    ;; The indicator for the mode line.
-    nil
-    ;; The minor mode bindings.
-    nil
-    ;; Kwargs
-    :group 'conda
-    :global t
-    ;; Forms
-    (if conda-env-autoactivate-mode ;; already on, now switching off
-        (advice-add 'switch-to-buffer :after #'conda--switch-buffer-auto-activate)
-      (advice-remove 'switch-to-buffer #'conda--switch-buffer-auto-activate)))
-
-  (provide 'conda))
->>>>>>> 17136aec
+
 
 ;;; conda.el ends here